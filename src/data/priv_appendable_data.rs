--- conflicted
+++ resolved
@@ -116,16 +116,7 @@
             owners: owners,
             signatures: BTreeMap::new(),
             data: BTreeSet::new(),
-<<<<<<< HEAD
-        };
-
-        if let Some(key) = signing_key {
-            let _ = priv_appendable_data.add_signature(key)?;
-        }
-        Ok(priv_appendable_data)
-=======
         })
->>>>>>> a91f685f
     }
 
     /// Updates this data item with the given updated version if the update is valid, otherwise
@@ -163,21 +154,15 @@
     pub fn validate_self_against_successor(&self,
                                            other: &PrivAppendableData)
                                            -> Result<(), RoutingError> {
-<<<<<<< HEAD
-        if other.current_owner_keys.len() > 1 || other.previous_owner_keys.len() > 1 ||
-           other.current_owner_keys.contains(&NO_OWNER_PUB_KEY) {
-=======
-        if other.owners.len() > 1 ||
-           other.signatures.len() > 1 ||
+        if other.owners.len() > 1 || other.signatures.len() > 1 ||
            self.owners.contains(&NO_OWNER_PUB_KEY) {
->>>>>>> a91f685f
             return Err(RoutingError::InvalidOwners);
         }
 
         if other.name != self.name || other.version != self.version + 1 {
             return Err(RoutingError::UnknownMessageType);
         }
-        let data = try!(other.data_to_sign());
+        let data = other.data_to_sign()?;
         super::verify_signatures(&self.owners, &data, &other.signatures)
     }
 
@@ -215,44 +200,6 @@
         DataIdentifier::PrivAppendable(self.name)
     }
 
-<<<<<<< HEAD
-    /// Confirms *unique and valid* owner_signatures are more than 50% of total owners.
-    #[allow(unused)]
-    fn verify_previous_owner_signatures(&self,
-                                        owner_keys: &[PublicKey])
-                                        -> Result<(), RoutingError> {
-        // Refuse any duplicate previous_owner_signatures (people can have many owner keys)
-        // Any duplicates invalidates this type.
-        for (i, sig) in self.previous_owner_signatures.iter().enumerate() {
-            for sig_check in &self.previous_owner_signatures[..i] {
-                if sig == sig_check {
-                    return Err(RoutingError::DuplicateSignatures);
-                }
-            }
-        }
-
-        // Refuse when not enough previous_owner_signatures found
-        if self.previous_owner_signatures.len() < (owner_keys.len() + 1) / 2 {
-            return Err(RoutingError::NotEnoughSignatures);
-        }
-
-        let data = self.data_to_sign()?;
-        // Count valid previous_owner_signatures and refuse if quantity is not enough
-
-        let check_all_keys =
-            |&sig| owner_keys.iter().any(|pub_key| verify_detached(&sig, &data, pub_key));
-
-        if self.previous_owner_signatures
-            .iter()
-            .filter(|&sig| check_all_keys(sig))
-            .count() < (owner_keys.len() / 2 + owner_keys.len() % 2) {
-            return Err(RoutingError::NotEnoughSignatures);
-        }
-        Ok(())
-    }
-
-=======
->>>>>>> a91f685f
     fn data_to_sign(&self) -> Result<Vec<u8>, RoutingError> {
         // Seems overkill to use serialisation here, but done to ensure cross platform signature
         // handling is OK
@@ -271,27 +218,14 @@
     /// Adds a signature with the given `keys.1` to the `signatures` and returns
     /// the number of signatures that are still required. If more than 50% of the owners
     /// have signed, 0 is returned and validation is complete.
-<<<<<<< HEAD
-    pub fn add_signature(&mut self, secret_key: &SecretKey) -> Result<usize, RoutingError> {
-        let data = self.data_to_sign()?;
-        let sig = sign::sign_detached(&data, secret_key);
-        self.previous_owner_signatures.push(sig);
-        let owner_keys = if self.previous_owner_keys.is_empty() {
-            &self.current_owner_keys
-        } else {
-            &self.previous_owner_keys
-        };
-        Ok(((owner_keys.len() / 2) + 1).saturating_sub(self.previous_owner_signatures.len()))
-=======
     pub fn add_signature(&mut self, keys: &(PublicKey, SecretKey)) -> Result<usize, RoutingError> {
         if !self.signatures.is_empty() {
             return Err(RoutingError::InvalidOwners);
         }
-        let data = try!(self.data_to_sign());
+        let data = self.data_to_sign()?;
         let sig = sign::sign_detached(&data, &keys.1);
         let _ = self.signatures.insert(keys.0, sig);
         Ok(((self.owners.len() / 2) + 1).saturating_sub(self.signatures.len()))
->>>>>>> a91f685f
     }
 
     /// Overwrite any existing signatures with the new signatures provided.
@@ -389,11 +323,13 @@
                 };
                 assert!(data::verify_signatures(&owner_keys,
                                                 &data,
-                                                priv_appendable_data.get_signatures()).is_err());
+                                                priv_appendable_data.get_signatures())
+                    .is_err());
                 assert_eq!(priv_appendable_data.add_signature(&keys).unwrap(), 0);
                 assert!(data::verify_signatures(&owner_keys,
                                                 &data,
-                                                priv_appendable_data.get_signatures()).is_ok());
+                                                priv_appendable_data.get_signatures())
+                    .is_ok());
             }
             Err(error) => panic!("Error: {:?}", error),
         }
@@ -421,7 +357,8 @@
                 };
                 assert!(data::verify_signatures(&owner_keys,
                                                 &data,
-                                                priv_appendable_data.get_signatures()).is_err());
+                                                priv_appendable_data.get_signatures())
+                    .is_err());
             }
             Err(error) => panic!("Error: {:?}", error),
         }
