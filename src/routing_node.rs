--- conflicted
+++ resolved
@@ -37,11 +37,7 @@
 use routing_table::{RoutingTable, NodeInfo, GROUP_SIZE};
 use sendable::Sendable;
 use types;
-<<<<<<< HEAD
-use types::{MessageId, Authority};
-=======
-use types::{MessageId, RoutingTrait, Authority, NameAndTypeId};
->>>>>>> 0dadcfe4
+use types::{MessageId, Authority, NameAndTypeId};
 use message_header::MessageHeader;
 use messages;
 use messages::get_data::GetData;
@@ -88,13 +84,8 @@
         sodiumoxide::init();  // enable shared global (i.e. safe to multithread now)
         let (event_output, event_input) = mpsc::channel();
         let pmid = types::Pmid::new();
-<<<<<<< HEAD
         let own_id = pmid.name();
-        let cm = crust::ConnectionManager::new(event_output);
-=======
-        let own_id = pmid.get_name();
         let mut cm = crust::ConnectionManager::new(event_output);
->>>>>>> 0dadcfe4
         // TODO: Default Protocol and Port need to be passed down
         let ports_and_protocols : Vec<PortAndProtocol> = Vec::new();
         // TODO: Beacon port should be passed down
