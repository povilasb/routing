// Copyright 2015 MaidSafe.net limited
// This MaidSafe Software is licensed to you under (1) the MaidSafe.net Commercial License,
// version 1.0 or later, or (2) The General Public License (GPL), version 3, depending on which
// licence you accepted on initial access to the Software (the "Licences").
// By contributing code to the MaidSafe Software, or to this project generally, you agree to be
// bound by the terms of the MaidSafe Contributor Agreement, version 1.0, found in the root
// directory of this project at LICENSE, COPYING and CONTRIBUTOR respectively and also
// available at: http://www.maidsafe.net/licenses
// Unless required by applicable law or agreed to in writing, the MaidSafe Software distributed
// under the GPL Licence is distributed on an "AS IS" BASIS, WITHOUT WARRANTIES OR CONDITIONS
// OF ANY KIND, either express or implied.
// See the Licences for the specific language governing permissions and limitations relating to
// use of the MaidSafe
// Software.

extern crate rand;

use sodiumoxide;
use crust;
use std::sync::{Arc, mpsc, Mutex};
use std::sync::mpsc::{Receiver};
use facade::*;
use super::*;
use std::net::{SocketAddr};
use std::str::FromStr;
use std::collections::HashSet;

use routing_table::RoutingTable;
use types::DhtId;
use message_header::MessageHeader;
use message_header;
use messages;
use messages::get_data::GetData;
use messages::get_data_response::GetDataResponse;
use messages::put_data::PutData;
use messages::put_data_response::PutDataResponse;
use messages::connect::ConnectRequest;
use messages::connect_response::ConnectResponse;
use messages::find_group::FindGroup;
use messages::find_group_response::FindGroupResponse;
use messages::{RoutingMessage};
use rustc_serialize::{Decodable, Encodable};
use cbor::{Encoder, Decoder};


type ConnectionManager = crust::ConnectionManager<DhtId>;
type Event             = crust::Event<DhtId>;
type Bytes             = Vec<u8>;
/// DHT node
pub struct RoutingNode<F: Facade> {
    facade: Arc<Mutex<F>>,
    pmid: types::Pmid,
    own_id: DhtId,
    event_input: Receiver<Event>,
    connection_manager: ConnectionManager,
    all_connections: HashSet<DhtId>,
    routing_table: RoutingTable,
    accepting_on: Option<u16>,
    message_id: u32,
}

impl<F> RoutingNode<F> where F: Facade {
    pub fn new(id: DhtId, my_facade: F) -> RoutingNode<F> {
        sodiumoxide::init(); // enable shared global (i.e. safe to mutlithread now)
        // let key_pair = crypto::sign::gen_keypair();
        // let encrypt_key_pair = crypto::asymmetricbox::gen_keypair();
        let (event_output, event_input) = mpsc::channel();
        let pmid = types::Pmid::new();
        let own_id = id; //DhtId(pmid.get_name());  FIXME (prakash) ?????

        let cm = crust::ConnectionManager::new(own_id.clone(), event_output);

        let accepting_on = cm.start_accepting().ok();

        RoutingNode { facade: Arc::new(Mutex::new(my_facade)),
                      pmid : pmid,
                      own_id : own_id.clone(),
                      event_input: event_input,
                      connection_manager: cm,
                      all_connections: HashSet::new(),
                      routing_table : RoutingTable::new(own_id),
                      accepting_on: accepting_on,
                      message_id: rand::random::<u32>(),
                    }
    }

    pub fn accepting_on(&self) -> Option<SocketAddr> {
        self.accepting_on.and_then(|port| {
            SocketAddr::from_str(&format!("127.0.0.1:{}", port)).ok()
        })
    }

    /// Retreive something from the network (non mutating) - Direct call
    pub fn get(&self, type_id: u64, name: DhtId) { unimplemented!()}

    /// Add something to the network, will always go via ClientManager group
    pub fn put(&self, name: DhtId, content: Vec<u8>) { unimplemented!() }

    /// Mutate something on the network (you must prove ownership) - Direct call
    pub fn post(&self, name: DhtId, content: Vec<u8>) { unimplemented!() }

    //fn get_facade(&'a mut self) -> &'a Facade {
    //    self.facade
    //}

    pub fn add_bootstrap(&self, endpoint: SocketAddr) {
        let _ = self.connection_manager.connect(endpoint, Bytes::new());
    }

    pub fn run(&mut self) {
        loop {
            let event = self.event_input.recv();

            if event.is_err() { return; }

            match event.unwrap() {
                crust::Event::NewMessage(id, bytes) => {
                    if self.message_received(&id, bytes).is_none() {
                        let _ = self.connection_manager.drop_node(id);
                    }
                },
                crust::Event::Connect(id) => {
                    self.handle_new_connection(id);
                },
                crust::Event::Accept(id, bytes) => {
                    self.handle_new_connection(id.clone());
                    if self.message_received(&id, bytes).is_none() {
                        let _ = self.connection_manager.drop_node(id);
                    }
                },
                crust::Event::LostConnection(id) => {
                    self.handle_lost_connection(id);
                }
            }
        }
    }

    fn next_endpoint_pair(&self)->(types::EndPoint, types::EndPoint) {
      unimplemented!();  // FIXME (Peter)
    }

    fn handle_new_connection(&mut self, peer_id: DhtId) {
        self.all_connections.insert(peer_id);

        if false {  // if unexpected connection, its likely
            //add to non_routing_list;
        } else {
            // let peer_node_info = NodeInfo {};
            // if !(self.routing_table.add_node(&peer_id)) {
            //     self.connection.drop_node(peer_id);
            // }
        }
        // handle_curn
    }

    fn handle_lost_connection(&mut self, peer_id: DhtId) {
        self.routing_table.drop_node(&peer_id);
        self.all_connections.remove(&peer_id);
        // remove from the non routing list
        // handle_curn
    }

    fn message_received(&mut self, peer_id: &DhtId, serialised_message: Bytes) -> Option<()> {
        let msg = self.decode::<RoutingMessage>(&serialised_message);

        if msg.is_none() {
            println!("Problem parsing message of size {} from {:?}",
                     serialised_message.len(), peer_id);
            return None;
        }

        let msg    = msg.unwrap();
        let header = msg.message_header;
        let body   = msg.serialised_body;

        match msg.message_type {
            messages::MessageTypeTag::Connect => self.handle_connect(header, body),
            _ => None
            //ConnectResponse,
            //FindGroup,
            //FindGroupResponse,
            //GetData,
            //GetDataResponse,
            //GetClientKey,
            //GetClientKeyResponse,
            //GetGroupKey,
            //GetGroupKeyResponse,
            //Post,
            //PostResponse,
            //PutData,
            //PutDataResponse,
            //PutKey,
            //AccountTransfer
        }

        // Parse
        // filter check
        // add to filter
        // add to cache
        // cache check / response
        // SendSwarmOrParallel
        // handle relay request/response
        // switch message type
    }

    //fn handle_connect(&self, connect_request: ConnectRequest, original_header: MessageHeader) -> Option<()> {
    fn handle_connect(&self, original_header: MessageHeader, body: Bytes) -> Option<()> {
        let connect_request = self.decode::<ConnectRequest>(&body);

        if connect_request.is_none() {
            return None;
        }

        let connect_request = connect_request.unwrap();

        if !(self.routing_table.check_node(&connect_request.requester_id)) {
           return None;
        }
        let (receiver_local, receiver_external) = self.next_endpoint_pair();
        let own_public_pmid = types::PublicPmid::generate_random();  // FIXME (Ben)
        let connect_response = ConnectResponse {
                                requester_local: connect_request.local,
                                requester_external: connect_request.external,
                                receiver_local: receiver_local,
                                receiver_external: receiver_external,
                                requester_id: connect_request.requester_id,
                                receiver_id: self.own_id.clone(),
                                receiver_fob: own_public_pmid };

        debug_assert!(connect_request.receiver_id == self.own_id);
        Some(())
        // Serialise message

        // if (bootstrap_node_) {
        // SendToBootstrapNode(message);
        // }
        // SendSwarmOrParallel();
        // if (original_header.ReplyToAddress())
        // SendToNonRoutingNode((*original_header.ReplyToAddress()).data, message);


        // Add connection
        // AddNodeAccept
    }

    fn handle_connect_response(&self, connect_response: ConnectResponse) {
        if !(self.routing_table.check_node(&connect_response.receiver_id)) {
           return;
        }
        // AddNode
        // self.connection_manager.connect();
    }

    fn handle_find_group(&self, find_group: FindGroup, original_header: MessageHeader) {
        let close_group = self.routing_table.our_close_group();
        let mut group: Vec<types::PublicPmid> =  vec![];;
        for x in close_group {
            // group.push(x.fob);  // FIXME need toeither use fob or publicpmid
        }
        // add ourselves
        group.push(types::PublicPmid::generate_random());  // FIXME (Ben)

        let find_group_response = FindGroupResponse { target_id: find_group.target_id,
                                                      group: group };

        // Make MessageHeader
        // let header = message_header::MessageHeader::new(
        //     self.message_id,
        //     original_header.send_to(),
        //     types::SourceAddress{ from_node: self.own_id.clone(), from_group: Some(find_group.target_id.clone()),
        //                           reply_to: None},  // FIXME implement OurSourceAddress
        //     types::Authority::NaeManager,
        //     None,
        // );

        unimplemented!();
    }

    fn handle_find_group_response(find_group_response: FindGroupResponse, original_header: MessageHeader) {
        unimplemented!();
    }

    fn handle_get_data(get_data: GetData, original_header: MessageHeader) {
        unimplemented!();
    }

    fn handle_get_data_response(get_data_response: GetDataResponse, original_header: MessageHeader) {
        // need to call facade handle_get_response
        unimplemented!();
    }

    // // for clients, below methods are required
    fn handle_put_data(put_data: PutData, original_header: MessageHeader) {
        // need to call facade handle_get_response
        unimplemented!();
    }

    fn handle_put_data_response(put_data_response: PutDataResponse, original_header: MessageHeader) {
        // need to call facade handle_put_response
        unimplemented!();
    }

    fn decode<T>(&self, bytes: &Bytes) -> Option<T> where T: Decodable {
        let mut dec = Decoder::from_bytes(&bytes[..]);
        //dec.decode().next().unwrap().unwrap()
        dec.decode().next().and_then(|result| result.ok())
    }

    fn encode<T>(self, value: &T) -> Bytes where T: Encodable
    {
        let mut enc = Encoder::from_memory();
        let _ = enc.encode(&[value]);
        enc.into_bytes()
    }
}

#[cfg(test)]
mod test {
<<<<<<< HEAD
    use routing_node::{RoutingNode};
    use facade::{Facade};
    use types::{Authority, DhtId, DestinationAddress};
    use super::super::{Action, RoutingError};
    use std::thread;
    use std::net::{SocketAddr};

    struct NullFacade;

    impl Facade for NullFacade {
      fn handle_get(&mut self, type_id: u64, our_authority: Authority, from_authority: Authority,from_address: DhtId , data: Vec<u8>)->Result<Action, RoutingError> { Err(RoutingError::Success) }
      fn handle_put(&mut self, our_authority: Authority, from_authority: Authority,
                    from_address: DhtId, dest_address: DestinationAddress, data: Vec<u8>)->Result<Action, RoutingError> { Err(RoutingError::Success) }
      fn handle_post(&mut self, our_authority: Authority, from_authority: Authority, from_address: DhtId, data: Vec<u8>)->Result<Action, RoutingError> { Err(RoutingError::Success) }
      fn handle_get_response(&mut self, from_address: DhtId , response: Result<Vec<u8>, RoutingError>) { }
      fn handle_put_response(&mut self, from_authority: Authority,from_address: DhtId , response: Result<Vec<u8>, RoutingError>) { }
      fn handle_post_response(&mut self, from_authority: Authority,from_address: DhtId , response: Result<Vec<u8>, RoutingError>) { }
      fn add_node(&mut self, node: DhtId) {}
      fn drop_node(&mut self, node: DhtId) {}
    }

    #[test]
    fn test_routing_node() {
        let f1 = NullFacade;
        let f2 = NullFacade;
        let n1 = RoutingNode::new(DhtId::generate_random(), f1);
        let n2 = RoutingNode::new(DhtId::generate_random(), f2);

        let n1_ep = n1.accepting_on().unwrap();
        let n2_ep = n2.accepting_on().unwrap();

        fn run_node(n: RoutingNode<NullFacade>, my_ep: SocketAddr, his_ep: SocketAddr)
            -> thread::JoinHandle
        {
            thread::spawn(move || {
                let mut n = n;
                if my_ep.port() < his_ep.port() {
                    n.add_bootstrap(his_ep);
                }
                n.run();
            })
        }

        let t1 = run_node(n1, n1_ep.clone(), n2_ep.clone());
        let t2 = run_node(n2, n2_ep.clone(), n1_ep.clone());

        assert!(t1.join().is_ok());
        assert!(t2.join().is_ok());
    }
=======

>>>>>>> d2f10904
}<|MERGE_RESOLUTION|>--- conflicted
+++ resolved
@@ -28,7 +28,6 @@
 use routing_table::RoutingTable;
 use types::DhtId;
 use message_header::MessageHeader;
-use message_header;
 use messages;
 use messages::get_data::GetData;
 use messages::get_data_response::GetDataResponse;
@@ -42,6 +41,7 @@
 use rustc_serialize::{Decodable, Encodable};
 use cbor::{Encoder, Decoder};
 
+use types::RoutingTrait;
 
 type ConnectionManager = crust::ConnectionManager<DhtId>;
 type Event             = crust::Event<DhtId>;
@@ -62,14 +62,10 @@
 impl<F> RoutingNode<F> where F: Facade {
     pub fn new(id: DhtId, my_facade: F) -> RoutingNode<F> {
         sodiumoxide::init(); // enable shared global (i.e. safe to mutlithread now)
-        // let key_pair = crypto::sign::gen_keypair();
-        // let encrypt_key_pair = crypto::asymmetricbox::gen_keypair();
         let (event_output, event_input) = mpsc::channel();
         let pmid = types::Pmid::new();
-        let own_id = id; //DhtId(pmid.get_name());  FIXME (prakash) ?????
-
+        let own_id = pmid.get_name();
         let cm = crust::ConnectionManager::new(own_id.clone(), event_output);
-
         let accepting_on = cm.start_accepting().ok();
 
         RoutingNode { facade: Arc::new(Mutex::new(my_facade)),
@@ -161,6 +157,7 @@
     }
 
     fn message_received(&mut self, peer_id: &DhtId, serialised_message: Bytes) -> Option<()> {
+        // Parse
         let msg = self.decode::<RoutingMessage>(&serialised_message);
 
         if msg.is_none() {
@@ -172,6 +169,14 @@
         let msg    = msg.unwrap();
         let header = msg.message_header;
         let body   = msg.serialised_body;
+
+        // filter check
+        // add to filter
+        // add to cache
+        // cache check / response
+        // SendSwarmOrParallel
+        // handle relay request/response
+        // switch message type
 
         match msg.message_type {
             messages::MessageTypeTag::Connect => self.handle_connect(header, body),
@@ -193,14 +198,7 @@
             //AccountTransfer
         }
 
-        // Parse
-        // filter check
-        // add to filter
-        // add to cache
-        // cache check / response
-        // SendSwarmOrParallel
-        // handle relay request/response
-        // switch message type
+
     }
 
     //fn handle_connect(&self, connect_request: ConnectRequest, original_header: MessageHeader) -> Option<()> {
@@ -316,7 +314,6 @@
 
 #[cfg(test)]
 mod test {
-<<<<<<< HEAD
     use routing_node::{RoutingNode};
     use facade::{Facade};
     use types::{Authority, DhtId, DestinationAddress};
@@ -366,7 +363,4 @@
         assert!(t1.join().is_ok());
         assert!(t2.join().is_ok());
     }
-=======
-
->>>>>>> d2f10904
 }