--- conflicted
+++ resolved
@@ -225,7 +225,6 @@
 mod test{
     #[test]
     fn signed_message_new() {
-<<<<<<< HEAD
         let keys = ::sodiumoxide::crypto::sign::gen_keypair();
         let routing_message = ::test_utils::messages_util::arbitrary_routing_message(&keys.0,
                                                                                      &keys.1);
@@ -240,91 +239,6 @@
 
         let verified_routing_message = verified_message.unwrap();
         assert_eq!(verified_routing_message, routing_message);
-=======
-        let claimant = ::types::Address::Node(rand::random());
-        let keys = ::sodiumoxide::crypto::sign::gen_keypair();
-        let routing_message = ::test_utils::messages_util::arbitrary_routing_message(&keys.0,
-                                                                                     &keys.1);
-        let signed_message = super::SignedMessage::new(claimant.clone(),
-                                                       routing_message.clone(),
-                                                       &keys.1);
-
-        let signed_message = unwrap_result!(signed_message);
-
-        assert_eq!(signed_message.get_routing_message(), &routing_message);
-        assert_eq!(signed_message.claimant(), &claimant);
-
-        let encoded_body = signed_message.encoded_body();
-
-        let encoded_body = unwrap_result!(encoded_body);
-        let signature = ::sodiumoxide::crypto::sign::sign_detached(&encoded_body, &keys.1);
-
-        assert_eq!(signed_message.signature(), &signature);
-        assert!(signed_message.verify_signature(&keys.0));
-    }
-
-    #[test]
-    fn invalid_signed_message_new() {
-        let claimant = ::types::Address::Node(rand::random());
-        let keys = ::sodiumoxide::crypto::sign::gen_keypair();
-        let routing_message = ::test_utils::messages_util::arbitrary_routing_message(&keys.0,
-                                                                                     &keys.1);
-        let invalid_keys = ::sodiumoxide::crypto::sign::gen_keypair();
-        let signed_message = super::SignedMessage::new(claimant.clone(),
-                                                       routing_message.clone(),
-                                                       &invalid_keys.1);
-
-        let signed_message = unwrap_result!(signed_message);
-
-        assert_eq!(signed_message.get_routing_message(), &routing_message);
-        assert_eq!(signed_message.claimant(), &claimant);
-
-        let encoded_body = signed_message.encoded_body();
-
-        let encoded_body = unwrap_result!(encoded_body);
-        let signature = ::sodiumoxide::crypto::sign::sign_detached(&encoded_body, &keys.1);
-
-        assert!(signed_message.signature() != &signature);
-        assert!(!signed_message.verify_signature(&keys.0));
-    }
-    #[test]
-    fn signed_message_new_from_token() {
-        let claimant = ::types::Address::Node(rand::random());
-        let keys = ::sodiumoxide::crypto::sign::gen_keypair();
-        let routing_message = ::test_utils::messages_util::arbitrary_routing_message(&keys.0,
-                                                                                     &keys.1);
-        let random_bits: u8 = rand::random();
-        let encoded_body = ::utils::encode(&(&routing_message, &claimant, &random_bits));
-
-        let encoded_body = unwrap_result!(encoded_body);
-        let signature = ::sodiumoxide::crypto::sign::sign_detached(&encoded_body, &keys.1);
-        let signed_token = super::SignedToken {
-            serialised_request: encoded_body.clone(),
-            signature: signature,
-        };
-        let signed_message = super::SignedMessage::new_from_token(signed_token.clone());
-
-        let signed_message = unwrap_result!(signed_message);
-
-        assert_eq!(signed_message.get_routing_message(), &routing_message);
-        assert_eq!(signed_message.claimant(), &claimant);
-
-        let signed_message_encoded_body = signed_message.encoded_body();
-
-        let signed_message_encoded_body = unwrap_result!(signed_message_encoded_body);
-
-        assert_eq!(signed_message_encoded_body, encoded_body);
-
-        let signature = ::sodiumoxide::crypto::sign::sign_detached(&signed_message_encoded_body,
-                                                                   &keys.1);
-
-        assert_eq!(signed_message.signature(), &signature);
-        assert!(signed_message.verify_signature(&keys.0));
-
-        let signed_message_as_token = signed_message.as_token();
-
-        assert_eq!(unwrap_result!(signed_message_as_token), signed_token);
->>>>>>> ab70470f
     }
 
     #[test]
@@ -332,7 +246,6 @@
         let keys = ::sodiumoxide::crypto::sign::gen_keypair();
         let routing_message = ::test_utils::messages_util::arbitrary_routing_message(&keys.0,
                                                                                      &keys.1);
-<<<<<<< HEAD
         let signed_message = super::SignedMessage::new(&routing_message, keys.0, &keys.1);
 
         assert!(signed_message.is_ok());
@@ -341,31 +254,6 @@
         let signed_token = signed_message.as_token();
 
         let signed_message_from_token = super::SignedMessage::from_token(signed_token, keys.0);
-=======
-        let random_bits: u8 = rand::random();
-        let encoded_body = ::utils::encode(&(&routing_message, &claimant, &random_bits));
-
-        let encoded_body = unwrap_result!(encoded_body);
-        let invalid_keys = ::sodiumoxide::crypto::sign::gen_keypair();
-        let signature = ::sodiumoxide::crypto::sign::sign_detached(&encoded_body.clone(),
-                                                                   &invalid_keys.1);
-        let signed_token = super::SignedToken {
-            serialised_request: encoded_body.clone(),
-            signature: signature,
-        };
-        let signed_message = super::SignedMessage::new_from_token(signed_token.clone());
-
-        let signed_message = unwrap_result!(signed_message);
-
-        assert_eq!(signed_message.get_routing_message(), &routing_message);
-        assert_eq!(signed_message.claimant(), &claimant);
-
-        let signed_message_encoded_body = signed_message.encoded_body();
-
-        let signed_message_encoded_body = unwrap_result!(signed_message_encoded_body);
-
-        assert_eq!(signed_message_encoded_body, encoded_body);
->>>>>>> ab70470f
 
         assert_eq!(signed_message, signed_message_from_token);
 
@@ -373,11 +261,7 @@
 
         assert!(verified_message.is_some());
 
-<<<<<<< HEAD
         let verified_routing_message = verified_message.unwrap();
         assert_eq!(verified_routing_message, routing_message);
-=======
-        assert_eq!(unwrap_result!(signed_message_as_token), signed_token);
->>>>>>> ab70470f
     }
 }