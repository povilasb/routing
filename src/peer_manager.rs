--- conflicted
+++ resolved
@@ -386,15 +386,6 @@
         };
         self.insertion_time.elapsed() > timeout_duration
     }
-<<<<<<< HEAD
-
-    fn is_approved(&self) -> bool {
-        match self.state {
-            CandidateState::VotedFor |
-            CandidateState::AcceptedAsCandidate => false,
-            CandidateState::Approved => true,
-        }
-    }
 
     fn has_valid_new_pub_id(&self, debug_prefix: &str) -> bool {
         let new_pub_id = if let Some(new_pub_id) = self.new_pub_id.as_ref() {
@@ -431,8 +422,6 @@
             None => write!(formatter, "?"),
         }
     }
-=======
->>>>>>> 6d294fc7
 }
 
 /// A container for information about other nodes in the network.
@@ -495,21 +484,9 @@
     /// Adds a potential candidate to the candidate list setting its state to `VotedFor`.  If
     /// another ongoing (i.e. unapproved) candidate exists, or if the candidate is unsuitable for
     /// adding to our section, returns an error.
-<<<<<<< HEAD
     pub fn expect_candidate(&mut self, old_pub_id: PublicId) -> Result<(), RoutingError> {
-        if let Some((ongoing_pub_id, candidate)) =
-            self.candidates
-                .iter()
-                .find(|&(_, cand)| !cand.is_approved()) {
+        if let Some((ongoing_pub_id, candidate)) = self.candidates.iter().next() {
             trace!("{:?} Rejected {} as a new candidate: still handling attempt by {}->{}.",
-=======
-    pub fn expect_candidate(&mut self,
-                            candidate_name: XorName,
-                            client_auth: Authority<XorName>)
-                            -> Result<(), RoutingError> {
-        if let Some((ongoing_name, _)) = self.candidates.iter().next() {
-            trace!("{:?} Rejected {} as a new candidate: still handling attempt by {}.",
->>>>>>> 6d294fc7
                    self,
                    old_pub_id.name(),
                    ongoing_pub_id.name(),
@@ -527,8 +504,13 @@
                                old_pub_id: PublicId,
                                target_interval: (XorName, XorName))
                                -> BTreeSet<PublicId> {
-<<<<<<< HEAD
-        self.remove_unapproved_candidates(&old_pub_id);
+        // Remove all candidates except this one
+        let mut old_candidates = mem::replace(&mut self.candidates, HashMap::new());
+        if let Some(candidate) = old_candidates.remove(&old_pub_id) {
+            let _ = self.candidates.insert(old_pub_id, candidate);
+        }
+
+        // Update or insert candidate state
         {
             let candidate = self.candidates
                 .entry(old_pub_id)
@@ -536,20 +518,7 @@
             candidate.target_interval = Some(target_interval);
             candidate.state = CandidateState::AcceptedAsCandidate;
         }
-=======
-        // Remove all candidates except this one
-        let mut old_candidates = mem::replace(&mut self.candidates, HashMap::new());
-        if let Some(candidate) = old_candidates.remove(&candidate_name) {
-            let _ = self.candidates.insert(candidate_name, candidate);
-        }
-
-        // Update or insert candidate state
-        self.candidates
-            .entry(candidate_name)
-            .or_insert_with(|| Candidate::new(client_auth))
-            .state = CandidateState::AcceptedAsCandidate;
-
->>>>>>> 6d294fc7
+
         let our_section = self.routing_table.our_section();
         self.get_pub_ids(our_section)
     }
@@ -618,8 +587,7 @@
         if let Some((old_pub_id, candidate)) =
             self.candidates
                 .iter()
-<<<<<<< HEAD
-                .find(|&(_, cand)| cand.passed_our_challenge && !cand.is_approved()) {
+                .find(|&(_, cand)| cand.passed_our_challenge) {
             return if let (Some(new_pub_id), Some(new_client_auth)) =
                 (candidate.new_pub_id.as_ref(), candidate.new_client_auth.as_ref()) {
                        self.peer_map
@@ -640,11 +608,6 @@
                         },
                         *new_pub_id.name()))
                 })
-=======
-                .find(|&(_, cand)| cand.passed_our_challenge) {
-            return if let Some(peer) = self.peer_map.get_by_name(name) {
-                       Ok((*peer.pub_id(), candidate.client_auth, self.ideal_rt()))
->>>>>>> 6d294fc7
                    } else {
                        log_or_panic!(LogLevel::Error,
                                      "{:?} Should have held a candidate which had passed our \
@@ -653,16 +616,8 @@
                        Err(RoutingError::UnknownCandidate)
                    };
         }
-<<<<<<< HEAD
-        if let Some((old_pub_id, candidate)) =
-            self.candidates
-                .iter()
-                .find(|&(_, cand)| !cand.is_approved()) {
+        if let Some((old_pub_id, candidate)) = self.candidates.iter().next() {
             info!("{:?} Candidate {}->{} has not passed our resource proof challenge in time. Not \
-=======
-        if let Some((name, _)) = self.candidates.iter().next() {
-            info!("{:?} Candidate {} has not passed our resource proof challenge in time. Not \
->>>>>>> 6d294fc7
                    sending approval vote to our section with {:?}",
                   self,
                   old_pub_id.name(),
@@ -675,75 +630,34 @@
     /// Handles accumulated candidate approval.  Marks the candidate as `Approved` and returns the
     /// candidate's `PeerId`; or `Err` if the peer is not the candidate or we are missing its info.
     pub fn handle_candidate_approval(&mut self,
-<<<<<<< HEAD
                                      old_pub_id: &PublicId,
-                                     new_pub_id: &PublicId,
-                                     new_client_auth: &Authority<XorName>)
+                                     new_pub_id: &PublicId)
                                      -> Result<Option<PeerId>, RoutingError> {
-        let debug_id = format!("{:?}", self);
-        if let Some(candidate) = self.candidates.get_mut(old_pub_id) {
-            candidate.new_pub_id = Some(*new_pub_id);
-            candidate.new_client_auth = Some(*new_client_auth);
-            candidate.state = CandidateState::Approved;
-            if let Some(peer) = self.peer_map.get_by_name_mut(new_pub_id.name()) {
-                peer.valid = true;
-                if let Some(peer_id) = peer.peer_id() {
-                    if let PeerState::Candidate(_) = *peer.state() {
-                        return Ok(Some(*peer_id));
-                    } else {
-                        trace!("{} Candidate {}->{} not yet connected to us.",
-                               debug_id,
-                               old_pub_id.name(),
-                               new_pub_id.name());
-                        return Ok(None);
-                    };
-                } else {
-                    trace!("{} No peer ID with name {}", debug_id, new_pub_id.name());
-                }
-            } else {
-                trace!("{} No peer with name {}", debug_id, new_pub_id.name());
-=======
-                                     candidate_name: XorName)
-                                     -> Result<Option<PeerId>, RoutingError> {
-        if self.candidates.remove(&candidate_name).is_none() {
+        if self.candidates.remove(old_pub_id).is_none() {
             self.candidates.clear();
             return Err(RoutingError::UnknownCandidate);
         }
 
-        if let Some(peer) = self.peer_map.get_by_name_mut(&candidate_name) {
+        let debug_id = format!("{:?}", self);
+        if let Some(peer) = self.peer_map.get_by_name_mut(new_pub_id.name()) {
             peer.valid = true;
             if let Some(peer_id) = peer.peer_id() {
                 if let PeerState::Candidate(_) = *peer.state() {
                     return Ok(Some(*peer_id));
                 } else {
-                    trace!("Node({}) Candidate {} not yet connected to us.",
-                           self.routing_table.our_name(),
-                           candidate_name);
+                    trace!("{} Candidate {}->{} not yet connected to us.",
+                           debug_id,
+                           old_pub_id.name(),
+                           new_pub_id.name());
                     return Ok(None);
                 };
             } else {
-                trace!("Node({}) No peer ID with name {}",
-                       self.routing_table.our_name(),
-                       candidate_name);
->>>>>>> 6d294fc7
+                trace!("{} No peer ID with name {}", debug_id, new_pub_id.name());
             }
         } else {
-            trace!("Node({}) No peer with name {}",
-                   self.routing_table.our_name(),
-                   candidate_name);
-        }
-
-<<<<<<< HEAD
-        self.remove_unapproved_candidates(old_pub_id);
-        let mut candidate = Candidate::new();
-        candidate.state = CandidateState::Approved;
-        candidate.new_pub_id = Some(*new_pub_id);
-        candidate.new_client_auth = Some(*new_client_auth);
-        let _ = self.candidates.insert(*old_pub_id, candidate);
-        trace!("{:?} No candidate with name {}", self, old_pub_id.name());
+            trace!("{} No peer with name {}", debug_id, new_pub_id.name());
+        }
         // TODO: more specific return error
-=======
->>>>>>> 6d294fc7
         Err(RoutingError::InvalidStateForOperation)
     }
 
@@ -767,7 +681,6 @@
                                      seed: Vec<u8>,
                                      is_tunnel: bool)
                                      -> Result<bool, RoutingError> {
-<<<<<<< HEAD
         let debug_prefix = format!("{:?} Candidate {}->{}",
                                    self,
                                    old_pub_id.name(),
@@ -775,13 +688,6 @@
         let (res, should_insert) = if let Some(candidate) = self.candidates.get_mut(old_pub_id) {
             candidate.new_pub_id = Some(*new_pub_id);
             candidate.new_client_auth = Some(*new_client_auth);
-            if candidate.is_approved() {
-                (Ok(false), None)
-            } else if !candidate.has_valid_new_pub_id(&debug_prefix) {
-                (Err(RoutingError::InvalidRelocationTargetRange), None)
-=======
-        let (res, should_insert) = if let Some(candidate) = self.candidates
-               .get_mut(pub_id.name()) {
             let conn = self.peer_map
                 .get(peer_id)
                 .map_or(RoutingConnection::Direct,
@@ -789,7 +695,8 @@
             let state = PeerState::Candidate(conn);
             if conn == RoutingConnection::Tunnel {
                 (Err(RoutingError::CandidateIsTunnelling), Some(state))
->>>>>>> 6d294fc7
+            } else if !candidate.has_valid_new_pub_id(&debug_prefix) {
+                (Err(RoutingError::InvalidRelocationTargetRange), None)
             } else {
                 candidate.challenge_response = Some(ChallengeResponse {
                                                         target_size: target_size,
@@ -800,7 +707,7 @@
                 (Ok(true), Some(state))
             }
         } else if self.peer_map
-                      .get_by_name(pub_id.name())
+                      .get_by_name(new_pub_id.name())
                       .map_or(false, Peer::valid) {
             (Ok(false), None)
         } else {
@@ -951,11 +858,9 @@
 
         let removal_keys = self.candidates
             .iter()
-<<<<<<< HEAD
             .filter_map(|(old_pub_id, candidate)| if let Some(new_name) =
                 candidate.new_pub_id.map(|pub_id| *pub_id.name()) {
-                            if !candidate.is_approved() &&
-                               !self.routing_table.our_prefix().matches(&new_name) {
+                            if !self.routing_table.our_prefix().matches(&new_name) {
                                 Some((*old_pub_id, new_name))
                             } else {
                                 None
@@ -964,11 +869,6 @@
                             None
                         })
             .collect_vec();
-=======
-            .filter(|&(name, _)| !self.routing_table.our_prefix().matches(name))
-            .map(|(name, _)| *name)
-            .collect::<Vec<_>>();
->>>>>>> 6d294fc7
 
         let ids_to_drop = names_to_drop
             .into_iter()
@@ -1901,17 +1801,6 @@
         }
     }
 
-<<<<<<< HEAD
-    fn remove_unapproved_candidates(&mut self, old_pub_id: &PublicId) {
-        let old_candidates = mem::replace(&mut self.candidates, HashMap::new());
-        self.candidates = old_candidates
-            .into_iter()
-            .filter(|&(pub_id, ref cand)| pub_id == *old_pub_id || cand.is_approved())
-            .collect();
-    }
-
-=======
->>>>>>> 6d294fc7
     /// Removes expired candidates and returns the list of peers from which we should disconnect.
     pub fn remove_expired_candidates(&mut self) -> Vec<PeerId> {
         let candidates = mem::replace(&mut self.candidates, HashMap::new());
