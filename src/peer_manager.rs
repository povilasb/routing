--- conflicted
+++ resolved
@@ -21,12 +21,8 @@
 use itertools::Itertools;
 use rand;
 #[cfg(not(feature = "use-mock-crust"))]
-<<<<<<< HEAD
 use rand::Rng;
-=======
-use rand::{Rng, thread_rng};
 use resource_proof::ResourceProof;
->>>>>>> 638e49ab
 use routing_table::{Authority, OtherMergeDetails, OwnMergeDetails, OwnMergeState, Prefix,
                     RemovalDetails, RoutingTable};
 use routing_table::Error as RoutingTableError;
@@ -49,15 +45,8 @@
 const CONNECTION_TIMEOUT_SECS: u64 = 90;
 /// Time (in seconds) the node waits for a `NodeIdentify` message.
 const NODE_IDENTIFY_TIMEOUT_SECS: u64 = 60;
-<<<<<<< HEAD
 /// Time (in seconds) after which an unapproved candidate has failed to provide proof of resource.
 pub const RESOURCE_PROOF_TIMEOUT_SECS: u64 = 60;
-=======
-/// Time (in seconds) the node candidate supposed to complete upload the proof.
-pub const RESOURCE_PROOF_EVALUATE_TIMEOUT_SECS: u64 = 40;
-/// Time (in seconds) the node candidate supposed to be approved.
-pub const RESOURCE_PROOF_APPROVE_TIMEOUT_SECS: u64 = 60;
->>>>>>> 638e49ab
 /// Time (in seconds) the node waits for connection from an expected node.
 const NODE_CONNECT_TIMEOUT_SECS: u64 = 60;
 
@@ -328,7 +317,7 @@
 }
 
 impl Candidate {
-    fn new(client_auth: Authority<XorName>) -> Candidate {
+    fn new(client_auth: Authority<XorName>, target_size: usize) -> Candidate {
 #[cfg(not(feature = "use-mock-crust"))]
         let seed = rand::thread_rng().gen_iter().take(10).collect();
 #[cfg(feature = "use-mock-crust")]
@@ -336,6 +325,7 @@
 
         Candidate {
             insertion_time: Instant::now(),
+            target_size: target_size,
             seed: seed,
             client_auth: client_auth,
             state: CandidateState::VotedFor,
@@ -439,9 +429,10 @@
                    candidate_name);
             return Err(RoutingError::AlreadyHandlingJoinRequest);
         }
-<<<<<<< HEAD
         // TODO - should check RT here for suitability?
-        let _ = self.candidates.insert(candidate_name, Candidate::new(client_auth));
+        let target_size = resource_proof_target_size(self.routing_table.min_section_size(),
+                                                     self.routing_table.our_section().len());
+        let _ = self.candidates.insert(candidate_name, Candidate::new(client_auth, target_size));
         Ok(())
     }
 
@@ -454,35 +445,16 @@
                                -> Result<BTreeSet<PublicId>, RoutingError> {
         self.remove_unapproved_candidates(&candidate_name);
         {
+            let target_size = resource_proof_target_size(self.routing_table.min_section_size(),
+                                                         self.routing_table.our_section().len());
             let candidate = self.candidates
                 .entry(candidate_name)
-                .or_insert_with(|| Candidate::new(client_auth));
+                .or_insert_with(|| Candidate::new(client_auth, target_size));
             candidate.state = CandidateState::AcceptedAsCandidate;
         }
         // TODO - checks RT here - maybe shouldn't?
         let our_section = self.routing_table.expect_join_our_section(&candidate_name)?;
         Ok(self.get_pub_ids(&our_section))
-=======
-
-        let names = self.routing_table.expect_join_our_section(expected_name)?;
-
-#[cfg(not(feature = "use-mock-crust"))]
-        let seed = thread_rng().gen_iter().take(10).collect();
-#[cfg(feature = "use-mock-crust")]
-        let seed = vec![5u8; 4];
-
-        self.candidate = Some(Candidate {
-            name: *expected_name,
-            insertion_time: Instant::now(),
-            target_size: resource_proof_target_size(self.routing_table.min_section_size(),
-                                                    self.routing_table.our_section().len()),
-            seed: seed,
-            client_auth: *client_auth,
-            approved: false,
-        });
-
-        Ok(self.get_pub_ids(&names))
->>>>>>> 638e49ab
     }
 
     /// Verifies proof of resource.  If the response is too close to the overall resource proof
@@ -490,35 +462,19 @@
     /// Otherwise returns a tuple containing the candidate's `PublicId`, its client `Authority` and
     /// the `PublicId`s of all routing table entries.
     pub fn verify_candidate(&self,
-<<<<<<< HEAD
                             candidate_name: &XorName,
-                            proof: Vec<u8>,
-                            _leading_zero_bytes: u32,
-                            _difficulty: u32)
+                            proof: VecDeque<u8>,
+                            leading_zero_bytes: u64,
+                            difficulty: u8)
                             -> Result<(PublicId, Authority<XorName>, SectionMap), RoutingError> {
         if let Some(candidate) = self.candidates.get(candidate_name) {
             if candidate.is_slow() {
                 return Err(RoutingError::TimedOut);
             }
-            if candidate.seed == proof {
+            let rp_object = ResourceProof::new(candidate.target_size, difficulty);
+            if rp_object.validate_all(&candidate.seed, &proof, leading_zero_bytes) {
                 if let Some(peer) = self.peer_map.get_by_name(candidate_name) {
                     Ok((*peer.pub_id(), candidate.client_auth, self.pub_ids_by_section()))
-=======
-                            node_name: XorName,
-                            proof: VecDeque<u8>,
-                            leading_zero_bytes: u64,
-                            difficulty: u8)
-                            -> Option<bool> {
-        self.candidate
-            .as_ref()
-            .map_or(None,
-                    |&Candidate { ref name, ref insertion_time, ref target_size, ref seed, .. }| {
-                if *name == node_name &&
-                   insertion_time.elapsed() <
-                   Duration::from_secs(RESOURCE_PROOF_EVALUATE_TIMEOUT_SECS) {
-                    let rp_object = ResourceProof::new(*target_size, difficulty);
-                    Some(rp_object.validate_all(seed, &proof, leading_zero_bytes))
->>>>>>> 638e49ab
                 } else {
                     Err(RoutingError::UnknownCandidate)
                 }
@@ -559,7 +515,7 @@
         }
 
         self.remove_unapproved_candidates(&candidate_name);
-        let mut candidate = Candidate::new(client_auth);
+        let mut candidate = Candidate::new(client_auth, 0);
         candidate.state = CandidateState::Approved;
         let _ = self.candidates.insert(candidate_name, candidate);
         trace!("{:?} doesn't have candidate for {:?}",
@@ -574,31 +530,18 @@
     ///
     /// Returns:
     ///
-<<<<<<< HEAD
-    /// * Ok(Some(seed))              if the peer is an unapproved candidate
-    /// * Ok(None)                    if the peer has already been approved
-    /// * Err(CandidateIsTunnelling)  if the peer is tunnelling
-    /// * Err(UnknownCandidate)       if the peer is not in the candidate list
+    /// * Ok(Some((seed, target_size))) if the peer is an unapproved candidate
+    /// * Ok(None)                      if the peer has already been approved
+    /// * Err(CandidateIsTunnelling)    if the peer is tunnelling
+    /// * Err(UnknownCandidate)         if the peer is not in the candidate list
     pub fn handle_candidate_identify(&mut self,
                                      pub_id: &PublicId,
                                      peer_id: &PeerId)
-                                     -> Result<Option<Vec<u8>>, RoutingError> {
+                                     -> Result<Option<(Vec<u8>, usize)>, RoutingError> {
         if let Some(candidate) = self.candidates.get(pub_id.name()) {
             if candidate.is_approved() {
                 Ok(None)
             } else {
-=======
-    /// * Ok(None)                                  If the peer is not a node candidate for
-    ///                                             resource proof or has been approved
-    /// * Ok(Some(is_tunnel, target_size, seed))    If the peer is a node candidate
-    /// * Err(AlreadyExists)                        If peer already a routing node
-    pub fn check_candidate(&mut self,
-                           pub_id: &PublicId,
-                           peer_id: &PeerId)
-                           -> Result<Option<(bool, usize, Vec<u8>)>, RoutingError> {
-        if let Some(Candidate { ref name, ref target_size, ref seed, .. }) = self.candidate {
-            if name == pub_id.name() && !seed.is_empty() {
->>>>>>> 638e49ab
                 let tunnel = match self.peer_map.get(peer_id).map(|peer| &peer.state) {
                     Some(&PeerState::SearchingForTunnel) |
                     Some(&PeerState::AwaitingNodeIdentify(true)) => true,
@@ -606,15 +549,11 @@
                 };
                 let state = PeerState::Candidate(tunnel);
                 let _ = self.peer_map.insert(Peer::new(*pub_id, Some(*peer_id), state));
-<<<<<<< HEAD
                 if tunnel {
                     Err(RoutingError::CandidateIsTunnelling)
                 } else {
-                    Ok(Some(candidate.seed.clone()))
+                    Ok(Some((candidate.seed.clone(), candidate.target_size)))
                 }
-=======
-                return Ok(Some((tunnel, *target_size, seed.clone())));
->>>>>>> 638e49ab
             }
         } else {
             Err(RoutingError::UnknownCandidate)
@@ -1073,12 +1012,6 @@
     /// Returns the PublicIds of nodes given their names; the result is filtered to the names we
     /// know about (i.e. unknown names are ignored).
     pub fn get_pub_ids(&self, names: &HashSet<XorName>) -> BTreeSet<PublicId> {
-<<<<<<< HEAD
-        let mut result_map = names.iter()
-            .filter_map(|name| if let Some(peer) = self.peer_map.get_by_name(name) {
-                Some((*name, peer.pub_id))
-            } else {
-=======
         names.into_iter()
             .filter_map(|name| if name == self.our_public_id.name() {
                 Some(self.our_public_id)
@@ -1086,7 +1019,6 @@
                 Some(*peer.pub_id())
             } else {
                 error!("Missing public ID for peer {:?}.", name);
->>>>>>> 638e49ab
                 None
             })
             .collect()
